--- conflicted
+++ resolved
@@ -6,25 +6,13 @@
 
 fix(api): correct image upload and update endpoints to ensure frontend access to uploaded images
 
-<<<<<<< HEAD
-=======
+
 
 -----
 
 fix: resolve image saving issue when adding product via /products/<int:product_id>/images
-=======
 
 
->>>>>>> 02f3b490
------
-
-refactor(database): migrate from sqlite3 to SQLAlchemy
-
-Replaced all sqlite3 logic in database/base.py with SQLAlchemy.
-- Set up SQLAlchemy engine and session
-- Used declarative base for model definitions
-- Updated all DB operations to use SQLAlchemy ORM
-This improves maintainability and scalability.
 
 -----
 
